--- conflicted
+++ resolved
@@ -81,16 +81,6 @@
             Self(self.0 & !(BITS))
         } else {
             Self(self.0 | BITS)
-        }
-    }
-
-    fn accessed(self, enable: bool) -> Self {
-        const BITS: u64 = 1 << 10;
-
-        if enable {
-            Self(self.0 | BITS)
-        } else {
-            Self(self.0 & !(BITS))
         }
     }
 
@@ -310,15 +300,10 @@
         PhysicalAddress::new_canonical(self.0 as usize & (!(PAGE_SIZE - 1) & !(0xffff << 48)))
     }
 
-<<<<<<< HEAD
-    fn set(&mut self, frame: Frame, flags: PteFlags) {
-        self.0 = frame.start_address().value() as u64 | flags.accessed(true).0;
-=======
     // FIXME
     fn set(&mut self, frame: Frame, _flags: PteFlags) {
         // self.0 = frame.start_address().value() as u64 | flags.0;
         self.0 = frame.start_address().value() as u64 | 0x70f;
->>>>>>> 1c5e56ad
     }
 
     #[allow(clippy::mut_from_ref)]
