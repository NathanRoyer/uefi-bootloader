use crate::memory::{Frame, VirtualAddress};
use core::arch::asm;
use cortex_a::{
    asm::barrier,
    registers::{MAIR_EL1, SCTLR_EL1, TCR_EL1, TTBR0_EL1},
};
use tock_registers::interfaces::{ReadWriteable, Writeable};
use uefi_bootloader_api::BootInformation;

pub(crate) mod memory;

// The function needs to take ownership of the context so that it remains valid
// when we switch page tables.
#[allow(clippy::needless_pass_by_value)]
pub(crate) unsafe fn jump_to_kernel(
<<<<<<< HEAD
    page_table_frame: *const (),
    entry_point: *const (),
    boot_info: *const (),
    stack_top: *const (),
=======
    page_table_frame: Frame,
    entry_point: VirtualAddress,
    boot_info: &'static BootInformation,
    stack_top: VirtualAddress,
>>>>>>> 593fd590
) -> ! {
    // disable the MMU
    SCTLR_EL1.modify(SCTLR_EL1::M::Disable);
    barrier::isb(barrier::SY);

    // install the new page table
<<<<<<< HEAD
    let page_table_addr = page_table as u64;
    TTBR0_EL1.write(
          TTBR0_EL1::ASID.val(ASID_ZERO as u64)
        + TTBR0_EL1::BADDR.val(page_table_addr >> 1)
    );
=======
    let page_table_addr = page_table_frame.start_address().value() as u64;
    TTBR0_EL1
        .write(TTBR0_EL1::ASID.val(ASID_ZERO.into()) + TTBR0_EL1::BADDR.val(page_table_addr >> 1));
>>>>>>> 593fd590

    configure_translation_registers();

    // re-enable the MMU
    barrier::isb(barrier::SY);
    SCTLR_EL1.modify(SCTLR_EL1::M::Enable);
    barrier::isb(barrier::SY);

<<<<<<< HEAD
    // flush the tlb
    asm!("tlbi aside1, {}", in(reg) 0usize);

    // flush the tlb
    asm!("mov sp, {}", in(reg) stack_top);

    // jump to the entry point defined by the kernel
    asm!(
        "br {}",
        in(reg) entry_point,
        in("x0") boot_info,
        options(noreturn)
    )
=======
    // SAFETY: Everything is corectly set up.
    unsafe {
        asm!(
            // flush the TLB
            "tlbi aside1, {}",
            // set the stack pointer
            "mov sp, {}",
            // jump to the entry point
            "br {}",
            in(reg) 0usize,
            in(reg) stack_top.value(),
            in(reg) entry_point.value(),
            in("x0") boot_info,
            options(noreturn)
        )
    }
>>>>>>> 593fd590
}

pub(crate) fn halt() -> ! {
    loop {
        // SAFETY: This instruction will stop the CPU.
        unsafe { asm!("wfe") };
    }
}

const ASID_ZERO: u16 = 0;

#[inline(always)]
fn configure_translation_registers() {
    MAIR_EL1.write(
        MAIR_EL1::Attr1_Device::nonGathering_nonReordering_EarlyWriteAck
            + MAIR_EL1::Attr0_Normal_Outer::WriteBack_NonTransient_ReadWriteAlloc
            + MAIR_EL1::Attr0_Normal_Inner::WriteBack_NonTransient_ReadWriteAlloc,
    );

    TCR_EL1.write(
        TCR_EL1::TBI0::Used
            + TCR_EL1::TG0::KiB_4
            + TCR_EL1::AS::ASID8Bits
            + TCR_EL1::IPS::Bits_48
            + TCR_EL1::EPD0::EnableTTBR0Walks
            + TCR_EL1::A1::TTBR0
            + TCR_EL1::T0SZ.val(16)
            + TCR_EL1::HA::Enable
            + TCR_EL1::HD::Enable,
    );
}<|MERGE_RESOLUTION|>--- conflicted
+++ resolved
@@ -13,34 +13,19 @@
 // when we switch page tables.
 #[allow(clippy::needless_pass_by_value)]
 pub(crate) unsafe fn jump_to_kernel(
-<<<<<<< HEAD
-    page_table_frame: *const (),
-    entry_point: *const (),
-    boot_info: *const (),
-    stack_top: *const (),
-=======
     page_table_frame: Frame,
     entry_point: VirtualAddress,
     boot_info: &'static BootInformation,
     stack_top: VirtualAddress,
->>>>>>> 593fd590
 ) -> ! {
     // disable the MMU
     SCTLR_EL1.modify(SCTLR_EL1::M::Disable);
     barrier::isb(barrier::SY);
 
     // install the new page table
-<<<<<<< HEAD
-    let page_table_addr = page_table as u64;
-    TTBR0_EL1.write(
-          TTBR0_EL1::ASID.val(ASID_ZERO as u64)
-        + TTBR0_EL1::BADDR.val(page_table_addr >> 1)
-    );
-=======
     let page_table_addr = page_table_frame.start_address().value() as u64;
     TTBR0_EL1
         .write(TTBR0_EL1::ASID.val(ASID_ZERO.into()) + TTBR0_EL1::BADDR.val(page_table_addr >> 1));
->>>>>>> 593fd590
 
     configure_translation_registers();
 
@@ -49,21 +34,6 @@
     SCTLR_EL1.modify(SCTLR_EL1::M::Enable);
     barrier::isb(barrier::SY);
 
-<<<<<<< HEAD
-    // flush the tlb
-    asm!("tlbi aside1, {}", in(reg) 0usize);
-
-    // flush the tlb
-    asm!("mov sp, {}", in(reg) stack_top);
-
-    // jump to the entry point defined by the kernel
-    asm!(
-        "br {}",
-        in(reg) entry_point,
-        in("x0") boot_info,
-        options(noreturn)
-    )
-=======
     // SAFETY: Everything is corectly set up.
     unsafe {
         asm!(
@@ -80,7 +50,6 @@
             options(noreturn)
         )
     }
->>>>>>> 593fd590
 }
 
 pub(crate) fn halt() -> ! {
@@ -92,7 +61,6 @@
 
 const ASID_ZERO: u16 = 0;
 
-#[inline(always)]
 fn configure_translation_registers() {
     MAIR_EL1.write(
         MAIR_EL1::Attr1_Device::nonGathering_nonReordering_EarlyWriteAck
