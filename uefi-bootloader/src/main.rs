//! This crate heavily borrows from rust-osdev/bootloader, some modules such as
//! `logger` are downright copied. Ideally the modifications would be upstreamed
//! one day.

#![allow(dead_code)]
#![feature(step_trait, abi_efiapi, maybe_uninit_slice, maybe_uninit_write_slice)]
#![no_std]
#![no_main]

mod arch;
mod boot_info;
mod context;
mod kernel;
mod logger;
mod mappings;
mod memory;
mod modules;
mod util;

use crate::arch::jump_to_kernel;
<<<<<<< HEAD
use crate::memory::{Frame, VirtualAddress};
=======
>>>>>>> 593fd590
use core::{fmt::Write, ptr::NonNull};
use log::{error, info};
use uefi::{
    prelude::entry,
    proto::console::gop::{self, GraphicsOutput},
    table::{
        cfg::{ACPI2_GUID, ACPI_GUID},
        Boot, SystemTable,
    },
    Handle, Status,
};
use uefi_bootloader_api::{FrameBuffer, FrameBufferInfo, PixelFormat};

pub(crate) use context::{BootContext, RuntimeContext};

static mut SYSTEM_TABLE: Option<NonNull<SystemTable<Boot>>> = None;

#[entry]
fn main(handle: Handle, mut system_table: SystemTable<Boot>) -> Status {
    let system_table_pointer = NonNull::from(&mut system_table);
    // SAFETY: We are the sole thread.
    unsafe { SYSTEM_TABLE = Some(system_table_pointer) };

    system_table
        .stdout()
        .clear()
        .expect("failed to clear stdout");

    let frame_buffer = get_frame_buffer(&system_table);
    if let Some(frame_buffer) = frame_buffer {
        init_logger(&frame_buffer);
        info!("using framebuffer at {:#x}", frame_buffer.start);
    }

    // SAFETY: We are the sole thread.
    unsafe { SYSTEM_TABLE = None };

    let rsdp_address = get_rsdp_address(&system_table);

    let mut context = BootContext::new(handle, system_table);
    let (entry_point, elf_sections) = context.load_kernel();
    info!("loaded kernel");
    // This may take a sec.
    info!("loading modules...");
    let modules = context.load_modules();
    info!("loaded modules");

    let mut context = context.exit_boot_services();

    let stack_top = context.set_up_mappings();
    info!("created memory mappings");

    let page_table_frame = context.page_table();
    info!(
        "page table located at: {:#x}",
        page_table_frame.start_address()
    );

    let boot_info = context.create_boot_info(frame_buffer, rsdp_address, modules, elf_sections);
    info!("created boot info: {boot_info:#x?}");

<<<<<<< HEAD
    let entry_point = entry_point.value() as _;
    let stack_top = stack_top.value() as _;
    let boot_info = boot_info as *const _ as _;
    let page_table_frame = page_table_frame.start_address().value() as _;

    info!("about to jump to kernel: 0x{:x}", entry_point as usize);
=======
    info!("about to jump to kernel: {:x?}", entry_point.value());
    // SAFETY: Everything is correctly mapped.
>>>>>>> 593fd590
    unsafe { jump_to_kernel(page_table_frame, entry_point, boot_info, stack_top) };
}

fn get_frame_buffer(system_table: &SystemTable<Boot>) -> Option<FrameBuffer> {
    let handle = system_table
        .boot_services()
        .get_handle_for_protocol::<GraphicsOutput<'_>>()
        .ok()?;
    let mut gop = system_table
        .boot_services()
        .open_protocol_exclusive::<GraphicsOutput<'_>>(handle)
        .ok()?;

    let mode_info = gop.current_mode_info();
    let mut frame_buffer = gop.frame_buffer();
    let info = FrameBufferInfo {
        size: frame_buffer.size(),
        width: mode_info.resolution().0,
        height: mode_info.resolution().1,
        pixel_format: match mode_info.pixel_format() {
            gop::PixelFormat::Rgb => PixelFormat::Rgb,
            gop::PixelFormat::Bgr => PixelFormat::Bgr,
            gop::PixelFormat::Bitmask | gop::PixelFormat::BltOnly => {
                panic!("Bitmask and BltOnly framebuffers are not supported")
            }
        },
        bytes_per_pixel: 4,
        stride: mode_info.stride(),
    };

    Some(FrameBuffer {
        start: frame_buffer.as_mut_ptr() as usize,
        info,
    })
}

fn init_logger(frame_buffer: &FrameBuffer) {
    // SAFETY: The hardware initialised the frame buffer.
    let slice = unsafe {
        core::slice::from_raw_parts_mut(frame_buffer.start as *mut _, frame_buffer.info.size)
    };
    let logger =
        logger::LOGGER.call_once(move || logger::LockedLogger::new(slice, frame_buffer.info));
    log::set_logger(logger).expect("logger already set");
    log::set_max_level(log::LevelFilter::Trace);
}

fn get_rsdp_address(system_table: &SystemTable<Boot>) -> Option<usize> {
    let mut config_entries = system_table.config_table().iter();
    // look for an ACPI2 RSDP first
    let acpi2_rsdp = config_entries.find(|entry| matches!(entry.guid, ACPI2_GUID));
    // if no ACPI2 RSDP is found, look for a ACPI1 RSDP
    let rsdp = acpi2_rsdp.or_else(|| config_entries.find(|entry| matches!(entry.guid, ACPI_GUID)));
    rsdp.map(|entry| entry.address as usize)
}

#[panic_handler]
fn panic(info: &core::panic::PanicInfo<'_>) -> ! {
    // SAFETY: We are the sole thread.
    if let Some(mut system_table_pointer) = unsafe { SYSTEM_TABLE } {
        // SAFETY: We are the sole thread.
        let system_table = unsafe { system_table_pointer.as_mut() };
        let _ = writeln!(system_table.stdout(), "{info}");
    }

    if let Some(logger) = logger::LOGGER.get() {
        // SAFETY: We are the sole thread.
        unsafe { logger.force_unlock() };
    }
    error!("{info}");

    arch::halt();
}<|MERGE_RESOLUTION|>--- conflicted
+++ resolved
@@ -18,10 +18,6 @@
 mod util;
 
 use crate::arch::jump_to_kernel;
-<<<<<<< HEAD
-use crate::memory::{Frame, VirtualAddress};
-=======
->>>>>>> 593fd590
 use core::{fmt::Write, ptr::NonNull};
 use log::{error, info};
 use uefi::{
@@ -81,19 +77,10 @@
     );
 
     let boot_info = context.create_boot_info(frame_buffer, rsdp_address, modules, elf_sections);
-    info!("created boot info: {boot_info:#x?}");
+    info!("created boot info: {boot_info:x?}");
 
-<<<<<<< HEAD
-    let entry_point = entry_point.value() as _;
-    let stack_top = stack_top.value() as _;
-    let boot_info = boot_info as *const _ as _;
-    let page_table_frame = page_table_frame.start_address().value() as _;
-
-    info!("about to jump to kernel: 0x{:x}", entry_point as usize);
-=======
     info!("about to jump to kernel: {:x?}", entry_point.value());
     // SAFETY: Everything is correctly mapped.
->>>>>>> 593fd590
     unsafe { jump_to_kernel(page_table_frame, entry_point, boot_info, stack_top) };
 }
 
